package master

import (
	"errors"
	"fmt"
	"io/ioutil"
	"os"
	"os/exec"
	"sync"
	"time"

	"context"

	"github.com/gobench-io/gobench/agent"
	"github.com/gobench-io/gobench/ent"
	"github.com/gobench-io/gobench/ent/application"
	"github.com/gobench-io/gobench/logger"

	_ "github.com/mattn/go-sqlite3"
)

// job status. The job is in either pending, provisioning, running, finished
// cancel, error states
type jobState string

// App states
const (
	jobPending      jobState = "pending"
	jobProvisioning jobState = "provisioning"
	jobRunning      jobState = "running"
	jobFinished     jobState = "finished"
	jobCancel       jobState = "cancel"
	jobError        jobState = "error"
)

type Master struct {
	mu          sync.Mutex
	addr        string // host name
	port        int    // api port
	clusterPort int    // cluster port

	status  status
	logger  logger.Logger
	program string

	// database
	isScheduled bool
	dbFilename  string
	db          *ent.Client

	la  *agent.Agent // local agent
	job *job
}

type job struct {
	app    *ent.Application
	plugin string // plugin path
	cancel context.CancelFunc
}

type Options struct {
	Port    int
	Addr    string
	DbPath  string
	Program string
}

func NewMaster(opts *Options, logger logger.Logger) (m *Master, err error) {
	logger.Infow("new master program",
		"port", opts.Port,
		"db file path", opts.DbPath,
	)

	m = &Master{
		addr:       opts.Addr,
		port:       opts.Port,
		dbFilename: opts.DbPath,
		logger:     logger,
		program:    opts.Program,
	}
	la, err := agent.NewAgent(m, logger)
	if err != nil {
		return
	}
	m.la = la

	return
}

func (m *Master) Start() (err error) {
	if err = m.setupDb(); err != nil {
		return
	}

	m.handleSignals()

	go m.schedule()

	// start the local agent socket server that communicate with local executor
	agentSocket := fmt.Sprintf("/tmp/gobench-agentsocket-%d", os.Getpid())
	err = m.la.StartSocketServer(agentSocket)

	return
}

// DB returns the db client
func (m *Master) DB() *ent.Client {
	return m.db
}

func (m *Master) finish(status status) error {
	m.logger.Infow("server is shutting down")

	m.mu.Lock()
	m.status = status
	m.mu.Unlock()

	// todo: if there is a running scenario, shutdown
	// todo: send email if needed
	return m.db.Close()
}

// WebPort returns the master HTTP web port
func (m *Master) WebPort() int {
	return m.port
}

// NewApplication create a new application with a name and a scenario
// return the application id and error
func (m *Master) NewApplication(ctx context.Context, name, scenario string) (
	*ent.Application, error,
) {
	app, err := m.db.Application.
		Create().
		SetName(name).
		SetScenario(scenario).
		SetStatus(string(jobPending)).
		Save(ctx)
	if err != nil {
		return nil, err
	}

	m.LogEvent(ctx, app.ID, fmt.Sprintf("application is %s", app.Status), "master:newApplication", "", "")

	return app, err
}

// DeleteApplication a pending/finished/canceled/error application
func (m *Master) DeleteApplication(ctx context.Context, appID int) error {
	app, err := m.db.Application.
		Query().
		Where(application.ID(appID)).
		Only(ctx)

	if err != nil {
		return err
	}

	if app.Status != string(jobPending) && app.Status != string(jobCancel) &&
		app.Status != string(jobFinished) && app.Status != string(jobError) {
		return fmt.Errorf(ErrCantDeleteApp.Error(), string(app.Status))
	}

	return m.db.Application.
		DeleteOneID(appID).
		Exec(ctx)
}

// CancelApplication terminates an application
// if the app is running, send cancel signal
// if the app is finished/error, return ErrAppIsFinished error
// if the app is canceled, return with current app status
// else update app status with cancel
func (m *Master) CancelApplication(ctx context.Context, appID int) (*ent.Application, error) {
	err := m.cancel(ctx, appID)

	if err == nil {
		return m.db.Application.
			Query().
			Where(application.ID(appID)).
			Only(ctx)
	}

	// if err and err is not the app is not running
	if err != nil && !errors.Is(err, ErrAppNotRunning) {
		return nil, err
	}

	// if the app is not running, update directly on the db
	// query the app
	// if the app status is finished or error, return error
	// if the app status is cancel (already), just return
	// else, update the app table
	app, err := m.db.Application.
		Query().
		Where(application.ID(appID)).
		Only(ctx)

	if err != nil {
		return app, err
	}

	if app.Status == string(jobCancel) {
		return app, nil
	}
	if app.Status == string(jobFinished) || app.Status == string(jobError) {
		return app, ErrAppIsFinished
	}

	currentStatus := app.Status
	// else, update the status on db
	app, err = m.db.Application.
		UpdateOneID(appID).
		SetStatus(string(jobCancel)).
		Save(ctx)
	if err != nil {
		return app, err
	}

	m.LogEvent(ctx, app.ID, fmt.Sprintf("application status change from %s to %s", currentStatus, app.Status), "master:cancelApplication", "", "")

	return app, err
}

// cleanupDB is the helper function to cleanup the DB for testing
func (m *Master) cleanupDB() error {
	ctx := context.TODO()
	_, err := m.db.Application.Delete().Exec(ctx)
	return err
}

// to is the function to set new state for an application
// save new state to the db
func (m *Master) jobTo(ctx context.Context, state jobState) (err error) {
	currentStatus := m.job.app.Status

	m.job.app, err = m.job.app.Update().
		SetStatus(string(state)).
		Save(ctx)

	m.LogEvent(ctx, m.job.app.ID, fmt.Sprintf("application status change from %s to %s", currentStatus, m.job.app.Status), "master:jobTo", "", "")

	return
}

// setupDb setup the db in the master
func (m *Master) setupDb() error {
	filename := m.dbFilename
	client, err := ent.Open(
		"sqlite3",
		filename+"?mode=rwc&cache=shared&&_busy_timeout=9999999&_fk=1")

	if err != nil {
		return fmt.Errorf("failed opening sqlite3 connection: %v", err)
	}

	if err = client.Schema.Create(context.Background()); err != nil {
		return fmt.Errorf("failed creating schema resources: %v", err)
	}

	m.db = client

	return nil
}

// schedule get a pending application from the db if there is no active job
func (m *Master) schedule() {
	for {
		ctx, cancel := context.WithCancel(context.Background())
		time.Sleep(1 * time.Second)

		// finding pending application
		app, err := m.nextApplication(ctx)
		if err != nil {
			continue
		}
		job := &job{
			app:    app,
			cancel: cancel,
		}
		m.run(ctx, job)
	}
}

func (m *Master) run(ctx context.Context, j *job) (err error) {
	// create new job from the application
	m.job = j

	defer func() {
		je := jobFinished

		// normalize je
		if err != nil {
			m.logger.Infow("failed run job",
				"application id", m.job.app.ID,
				"err", err,
			)

			m.LogEvent(ctx, m.job.app.ID, err.Error(), "master:run", "error", "")
			je = jobError

			if ctx.Err() != nil {
				je = jobCancel
				err = ErrAppIsCanceled
				m.LogEvent(ctx, m.job.app.ID, err.Error(), "master:run", "error", "")
			}
		}

		// create new context
		ctx := context.TODO()
		_ = m.jobTo(ctx, je)

		m.logger.Infow("job new status",
			"application id", m.job.app.ID,
			"status", m.job.app.Status,
		)
	}()

	m.logger.Infow("job new status",
		"application id", m.job.app.ID,
		"status", m.job.app.Status,
	)

	// change job to provisioning
	if err = m.jobTo(ctx, jobProvisioning); err != nil {
		return
	}

	m.logger.Infow("job new status",
		"application id", m.job.app.ID,
		"status", m.job.app.Status,
	)

	if err = m.jobCompile(ctx); err != nil {
		m.LogEvent(ctx, m.job.app.ID, err.Error(), "master:run:jobCompile", "error", "")
		return
	}
	// todo: ditribute the plugin to other worker when run in cloud mode
	// in this phase, the server run in local mode

	// change job to running state
	if err = m.jobTo(ctx, jobRunning); err != nil {
		return
	}

	m.logger.Infow("job new status",
		"application id", m.job.app.ID,
		"status", m.job.app.Status,
	)

	if err = m.runJob(ctx); err != nil {
		m.LogEvent(ctx, m.job.app.ID, err.Error(), "master:run", "error", "")
		return
	}

	return
}

// cancel terminates a running job with the same app ID
func (m *Master) cancel(ctx context.Context, appID int) error {
	if m.job == nil {
		return ErrAppNotRunning
	}
	if m.job.app.ID != appID {
		return ErrAppNotRunning
	}

	m.job.cancel()

	return nil
}

// provision compiles a scenario to golang plugin, distribute the application to
// worker. Return success when the workers confirm that the plugin is ready
func (m *Master) provision() (*ent.Application, error) {
	// compile
	return nil, nil
}

func (m *Master) nextApplication(ctx context.Context) (*ent.Application, error) {
	app, err := m.db.
		Application.
		Query().
		Where(
			application.Status(string(jobPending)),
		).
		Order(
			ent.Asc(application.FieldCreatedAt),
		).
		First(ctx)

	return app, err
}

// jobCompile using go to compile a scenario in plugin build mode
// the result is path to so file
func (m *Master) jobCompile(ctx context.Context) error {
	var path string

	scen := m.job.app.Scenario

	// save the scenario to a tmp file
	tmpScenF, err := ioutil.TempFile("", "gobench-scenario-*.go")
	if err != nil {
		return fmt.Errorf("failed creating temp scenario file: %v", err)
	}
	tmpScenName := tmpScenF.Name()

	defer os.Remove(tmpScenName) // cleanup

	_, err = tmpScenF.Write([]byte(scen))
	if err != nil {
		return fmt.Errorf("failed write to scenario file: %v", err)
	}

	if err = tmpScenF.Close(); err != nil {
		return fmt.Errorf("failed close the scenario file: %v", err)
	}

	path = fmt.Sprintf("%s.out", tmpScenName)

	// compile the scenario to a tmp file
	cmd := exec.Command("go", "build", "-buildmode=plugin", "-o",
		path, tmpScenName)

	// if out, err := cmd.CombinedOutput(); err != nil {
	if err := cmd.Run(); err != nil {
		return fmt.Errorf("failed compiling the scenario: %v", err)
	}

	m.job.plugin = path

	return nil
}

// runJob runs the already compiled plugin, uses agent workhouse
func (m *Master) runJob(ctx context.Context) (err error) {
	return m.la.RunJob(ctx, m.program, m.job.plugin, m.job.app.ID)
}

// LogEvent log event for application
func (m *Master) LogEvent(ctx context.Context, appID int, message, source, level, name string) {

	q := m.db.EventLog.
		Create().
		SetMessage(message).
		SetSource(source)
	if appID != 0 {
		q.SetApplicationsID(appID)
	} else {
		q.SetApplicationsID(m.job.app.ID)
	}
	if name != "" {
		q.SetName(name)
	}
	if level != "" {
		q.SetLevel(level)
	}
<<<<<<< HEAD
=======
}

// LogEvent log event for application
func (m *Master) LogEvent(ctx context.Context, appID int, message, source, level, name string) {

	q := m.db.EventLog.
		Create().
		SetMessage(message).
		SetSource(source)
	if appID != 0 {
		q.SetApplicationsID(appID)
	} else {
		q.SetApplicationsID(m.job.app.ID)
	}
	if name != "" {
		q.SetName(name)
	}
	if level != "" {
		q.SetLevel(level)
	}
>>>>>>> e8da0c00
	q.Save(ctx)
}<|MERGE_RESOLUTION|>--- conflicted
+++ resolved
@@ -456,8 +456,7 @@
 	if level != "" {
 		q.SetLevel(level)
 	}
-<<<<<<< HEAD
-=======
+	q.Save(ctx)
 }
 
 // LogEvent log event for application
@@ -478,6 +477,5 @@
 	if level != "" {
 		q.SetLevel(level)
 	}
->>>>>>> e8da0c00
 	q.Save(ctx)
 }